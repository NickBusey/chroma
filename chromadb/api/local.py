--- conflicted
+++ resolved
@@ -47,14 +47,9 @@
 
 
 class LocalAPI(API):
-<<<<<<< HEAD
     def __init__(self, settings):
-        self._db = chromadb.config.get_component(settings, 'chroma_db_impl')
-=======
-    def __init__(self, settings, db: DB, telemetry_client: Telemetry):
-        self._db = db
-        self._telemetry_client = telemetry_client
->>>>>>> d44d2dfa
+        self._db = chromadb.config.get_component(settings, "chroma_db_impl")
+        self._telemetry_client = chromadb.config.get_component(settings, "chroma_telemetry_impl")
 
     def heartbeat(self):
         return int(1000 * time.time_ns())
