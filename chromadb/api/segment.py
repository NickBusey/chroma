from chromadb.api import API
from chromadb.config import Settings, System
from chromadb.db.system import SysDB
from chromadb.segment import SegmentManager, MetadataReader, VectorReader
from chromadb.telemetry.opentelemetry import (
    add_attributes_to_current_span,
    OpenTelemetryClient,
    OpenTelemetryGranularity,
    trace_method,
)
from chromadb.telemetry.product import ProductTelemetryClient
from chromadb.ingest import Producer
from chromadb.api.models.Collection import Collection
from chromadb import __version__
from chromadb.errors import InvalidDimensionException, InvalidCollectionException
import chromadb.utils.embedding_functions as ef

from chromadb.api.types import (
    CollectionMetadata,
    EmbeddingFunction,
    IDs,
    Embeddings,
    Embedding,
    Metadatas,
    Documents,
    Where,
    WhereDocument,
    Include,
    GetResult,
    QueryResult,
    validate_metadata,
    validate_update_metadata,
    validate_where,
    validate_where_document,
    validate_batch,
)
from chromadb.telemetry.product.events import (
    CollectionAddEvent,
    CollectionDeleteEvent,
    CollectionGetEvent,
    CollectionUpdateEvent,
    CollectionQueryEvent,
    ClientCreateCollectionEvent,
)

import chromadb.types as t

from typing import Optional, Sequence, Generator, List, cast, Set, Dict
from overrides import override
from uuid import UUID, uuid4
import time
import logging
import re


logger = logging.getLogger(__name__)


# mimics s3 bucket requirements for naming
def check_index_name(index_name: str) -> None:
    msg = (
        "Expected collection name that "
        "(1) contains 3-63 characters, "
        "(2) starts and ends with an alphanumeric character, "
        "(3) otherwise contains only alphanumeric characters, underscores or hyphens (-), "
        "(4) contains no two consecutive periods (..) and "
        "(5) is not a valid IPv4 address, "
        f"got {index_name}"
    )
    if len(index_name) < 3 or len(index_name) > 63:
        raise ValueError(msg)
    if not re.match("^[a-zA-Z0-9][a-zA-Z0-9._-]*[a-zA-Z0-9]$", index_name):
        raise ValueError(msg)
    if ".." in index_name:
        raise ValueError(msg)
    if re.match("^[0-9]{1,3}\\.[0-9]{1,3}\\.[0-9]{1,3}\\.[0-9]{1,3}$", index_name):
        raise ValueError(msg)


class SegmentAPI(API):
    """API implementation utilizing the new segment-based internal architecture"""

    _settings: Settings
    _sysdb: SysDB
    _manager: SegmentManager
    _producer: Producer
<<<<<<< HEAD
    _product_telemetry_client: ProductTelemetryClient
    _opentelemetry_client: OpenTelemetryClient
    _tenant_id: str
    _topic_ns: str
=======
    _telemetry_client: Telemetry
>>>>>>> 9d89b962
    _collection_cache: Dict[UUID, t.Collection]

    def __init__(self, system: System):
        super().__init__(system)
        self._settings = system.settings
        self._sysdb = self.require(SysDB)
        self._manager = self.require(SegmentManager)
        self._product_telemetry_client = self.require(ProductTelemetryClient)
        self._opentelemetry_client = self.require(OpenTelemetryClient)
        self._producer = self.require(Producer)
        self._collection_cache = {}

    @override
    def heartbeat(self) -> int:
        return int(time.time_ns())

    # TODO: Actually fix CollectionMetadata type to remove type: ignore flags. This is
    # necessary because changing the value type from `Any` to`` `Union[str, int, float]`
    # causes the system to somehow convert all values to strings.
    @trace_method("SegmentAPI.create_collection", OpenTelemetryGranularity.OPERATION)
    @override
    def create_collection(
        self,
        name: str,
        metadata: Optional[CollectionMetadata] = None,
        embedding_function: Optional[EmbeddingFunction] = ef.DefaultEmbeddingFunction(),
        get_or_create: bool = False,
    ) -> Collection:
        if metadata is not None:
            validate_metadata(metadata)

        # TODO: remove backwards compatibility in naming requirements
        check_index_name(name)

        id = uuid4()
<<<<<<< HEAD
        coll = t.Collection(
            id=id,
            name=name,
            metadata=metadata,
            topic=self._topic(id),
            dimension=None,
=======

        coll, created = self._sysdb.create_collection(
            id=id,
            name=name,
            metadata=metadata,
            dimension=None,
            get_or_create=get_or_create,
>>>>>>> 9d89b962
        )

<<<<<<< HEAD
        self._product_telemetry_client.capture(
=======
        if created:
            segments = self._manager.create_segments(coll)
            for segment in segments:
                self._sysdb.create_segment(segment)

        # TODO: This event doesn't capture the get_or_create case appropriately
        self._telemetry_client.capture(
>>>>>>> 9d89b962
            ClientCreateCollectionEvent(
                collection_uuid=str(id),
                embedding_function=embedding_function.__class__.__name__,
            )
        )
        add_attributes_to_current_span({"collection_uuid": str(id)})

        return Collection(
            client=self,
            id=coll["id"],
            name=name,
            metadata=coll["metadata"],  # type: ignore
            embedding_function=embedding_function,
        )

    @trace_method(
        "SegmentAPI.get_or_create_collection", OpenTelemetryGranularity.OPERATION
    )
    @override
    def get_or_create_collection(
        self,
        name: str,
        metadata: Optional[CollectionMetadata] = None,
        embedding_function: Optional[EmbeddingFunction] = ef.DefaultEmbeddingFunction(),
    ) -> Collection:
        return self.create_collection(
            name=name,
            metadata=metadata,
            embedding_function=embedding_function,
            get_or_create=True,
        )

    # TODO: Actually fix CollectionMetadata type to remove type: ignore flags. This is
    # necessary because changing the value type from `Any` to`` `Union[str, int, float]`
    # causes the system to somehow convert all values to strings
    @trace_method("SegmentAPI.get_collection", OpenTelemetryGranularity.OPERATION)
    @override
    def get_collection(
        self,
        name: str,
        embedding_function: Optional[EmbeddingFunction] = ef.DefaultEmbeddingFunction(),
    ) -> Collection:
        existing = self._sysdb.get_collections(name=name)

        if existing:
            return Collection(
                client=self,
                id=existing[0]["id"],
                name=existing[0]["name"],
                metadata=existing[0]["metadata"],  # type: ignore
                embedding_function=embedding_function,
            )
        else:
            raise ValueError(f"Collection {name} does not exist.")

    @trace_method("SegmentAPI.list_collection", OpenTelemetryGranularity.OPERATION)
    @override
    def list_collections(self) -> Sequence[Collection]:
        collections = []
        db_collections = self._sysdb.get_collections()
        for db_collection in db_collections:
            collections.append(
                Collection(
                    client=self,
                    id=db_collection["id"],
                    name=db_collection["name"],
                    metadata=db_collection["metadata"],  # type: ignore
                )
            )
        return collections

    @trace_method("SegmentAPI._modify", OpenTelemetryGranularity.OPERATION)
    @override
    def _modify(
        self,
        id: UUID,
        new_name: Optional[str] = None,
        new_metadata: Optional[CollectionMetadata] = None,
    ) -> None:
        if new_name:
            # backwards compatibility in naming requirements (for now)
            check_index_name(new_name)

        if new_metadata:
            validate_update_metadata(new_metadata)

        # TODO eventually we'll want to use OptionalArgument and Unspecified in the
        # signature of `_modify` but not changing the API right now.
        if new_name and new_metadata:
            self._sysdb.update_collection(id, name=new_name, metadata=new_metadata)
        elif new_name:
            self._sysdb.update_collection(id, name=new_name)
        elif new_metadata:
            self._sysdb.update_collection(id, metadata=new_metadata)

    @trace_method("SegmentAPI.delete_collection", OpenTelemetryGranularity.OPERATION)
    @override
    def delete_collection(self, name: str) -> None:
        existing = self._sysdb.get_collections(name=name)

        if existing:
            self._sysdb.delete_collection(existing[0]["id"])
            for s in self._manager.delete_segments(existing[0]["id"]):
                self._sysdb.delete_segment(s)
            if existing and existing[0]["id"] in self._collection_cache:
                del self._collection_cache[existing[0]["id"]]
        else:
            raise ValueError(f"Collection {name} does not exist.")

    @trace_method("SegmentAPI._add", OpenTelemetryGranularity.OPERATION)
    @override
    def _add(
        self,
        ids: IDs,
        collection_id: UUID,
        embeddings: Embeddings,
        metadatas: Optional[Metadatas] = None,
        documents: Optional[Documents] = None,
    ) -> bool:
        coll = self._get_collection(collection_id)
        self._manager.hint_use_collection(collection_id, t.Operation.ADD)
        validate_batch(
            (ids, embeddings, metadatas, documents),
            {"max_batch_size": self.max_batch_size},
        )
        records_to_submit = []
        for r in _records(
            t.Operation.ADD,
            ids=ids,
            embeddings=embeddings,
            metadatas=metadatas,
            documents=documents,
        ):
            self._validate_embedding_record(coll, r)
            records_to_submit.append(r)
        self._producer.submit_embeddings(coll["topic"], records_to_submit)

        self._product_telemetry_client.capture(
            CollectionAddEvent(
                collection_uuid=str(collection_id),
                add_amount=len(ids),
                with_metadata=len(ids) if metadatas is not None else 0,
                with_documents=len(ids) if documents is not None else 0,
            )
        )
        return True

    @trace_method("SegmentAPI._update", OpenTelemetryGranularity.OPERATION)
    @override
    def _update(
        self,
        collection_id: UUID,
        ids: IDs,
        embeddings: Optional[Embeddings] = None,
        metadatas: Optional[Metadatas] = None,
        documents: Optional[Documents] = None,
    ) -> bool:
        coll = self._get_collection(collection_id)
        self._manager.hint_use_collection(collection_id, t.Operation.UPDATE)
        validate_batch(
            (ids, embeddings, metadatas, documents),
            {"max_batch_size": self.max_batch_size},
        )
        records_to_submit = []
        for r in _records(
            t.Operation.UPDATE,
            ids=ids,
            embeddings=embeddings,
            metadatas=metadatas,
            documents=documents,
        ):
            self._validate_embedding_record(coll, r)
            records_to_submit.append(r)
        self._producer.submit_embeddings(coll["topic"], records_to_submit)

        self._product_telemetry_client.capture(
            CollectionUpdateEvent(
                collection_uuid=str(collection_id),
                update_amount=len(ids),
                with_embeddings=len(embeddings) if embeddings else 0,
                with_metadata=len(metadatas) if metadatas else 0,
                with_documents=len(documents) if documents else 0,
            )
        )

        return True

    @trace_method("SegmentAPI._upsert", OpenTelemetryGranularity.OPERATION)
    @override
    def _upsert(
        self,
        collection_id: UUID,
        ids: IDs,
        embeddings: Embeddings,
        metadatas: Optional[Metadatas] = None,
        documents: Optional[Documents] = None,
    ) -> bool:
        coll = self._get_collection(collection_id)
        self._manager.hint_use_collection(collection_id, t.Operation.UPSERT)
        validate_batch(
            (ids, embeddings, metadatas, documents),
            {"max_batch_size": self.max_batch_size},
        )
        records_to_submit = []
        for r in _records(
            t.Operation.UPSERT,
            ids=ids,
            embeddings=embeddings,
            metadatas=metadatas,
            documents=documents,
        ):
            self._validate_embedding_record(coll, r)
            records_to_submit.append(r)
        self._producer.submit_embeddings(coll["topic"], records_to_submit)

        return True

    @trace_method("SegmentAPI._get", OpenTelemetryGranularity.OPERATION)
    @override
    def _get(
        self,
        collection_id: UUID,
        ids: Optional[IDs] = None,
        where: Optional[Where] = {},
        sort: Optional[str] = None,
        limit: Optional[int] = None,
        offset: Optional[int] = None,
        page: Optional[int] = None,
        page_size: Optional[int] = None,
        where_document: Optional[WhereDocument] = {},
        include: Include = ["embeddings", "metadatas", "documents"],
    ) -> GetResult:
        add_attributes_to_current_span(
            {
                "collection_id": collection_id,
                "ids_count": len(ids) if ids else 0,
            }
        )

        where = validate_where(where) if where is not None and len(where) > 0 else None
        where_document = (
            validate_where_document(where_document)
            if where_document is not None and len(where_document) > 0
            else None
        )

        metadata_segment = self._manager.get_segment(collection_id, MetadataReader)

        if sort is not None:
            raise NotImplementedError("Sorting is not yet supported")

        if page and page_size:
            offset = (page - 1) * page_size
            limit = page_size

        records = metadata_segment.get_metadata(
            where=where,
            where_document=where_document,
            ids=ids,
            limit=limit,
            offset=offset,
        )

        vectors: Sequence[t.VectorEmbeddingRecord] = []
        if "embeddings" in include:
            vector_ids = [r["id"] for r in records]
            vector_segment = self._manager.get_segment(collection_id, VectorReader)
            vectors = vector_segment.get_vectors(ids=vector_ids)

        # TODO: Fix type so we don't need to ignore
        # It is possible to have a set of records, some with metadata and some without
        # Same with documents

        metadatas = [r["metadata"] for r in records]

        if "documents" in include:
            documents = [_doc(m) for m in metadatas]

        ids_amount = len(ids) if ids else 0
        self._product_telemetry_client.capture(
            CollectionGetEvent(
                collection_uuid=str(collection_id),
                ids_count=ids_amount,
                limit=limit if limit else 0,
                include_metadata=ids_amount if "metadatas" in include else 0,
                include_documents=ids_amount if "documents" in include else 0,
            )
        )

        return GetResult(
            ids=[r["id"] for r in records],
            embeddings=[r["embedding"] for r in vectors]
            if "embeddings" in include
            else None,
            metadatas=_clean_metadatas(metadatas) if "metadatas" in include else None,  # type: ignore
            documents=documents if "documents" in include else None,  # type: ignore
        )

    @trace_method("SegmentAPI._delete", OpenTelemetryGranularity.OPERATION)
    @override
    def _delete(
        self,
        collection_id: UUID,
        ids: Optional[IDs] = None,
        where: Optional[Where] = None,
        where_document: Optional[WhereDocument] = None,
    ) -> IDs:
        add_attributes_to_current_span(
            {
                "collection_id": collection_id,
                "ids_count": len(ids) if ids else 0,
            }
        )

        where = validate_where(where) if where is not None and len(where) > 0 else None
        where_document = (
            validate_where_document(where_document)
            if where_document is not None and len(where_document) > 0
            else None
        )

        # You must have at least one of non-empty ids, where, or where_document.
        if (
            (ids is None or (ids is not None and len(ids) == 0))
            and (where is None or (where is not None and len(where) == 0))
            and (
                where_document is None
                or (where_document is not None and len(where_document) == 0)
            )
        ):
            raise ValueError(
                """
                You must provide either ids, where, or where_document to delete. If
                you want to delete all data in a collection you can delete the
                collection itself using the delete_collection method. Or alternatively,
                you can get() all the relevant ids and then delete them.
                """
            )

        coll = self._get_collection(collection_id)
        self._manager.hint_use_collection(collection_id, t.Operation.DELETE)

        if (where or where_document) or not ids:
            metadata_segment = self._manager.get_segment(collection_id, MetadataReader)
            records = metadata_segment.get_metadata(
                where=where, where_document=where_document, ids=ids
            )
            ids_to_delete = [r["id"] for r in records]
        else:
            ids_to_delete = ids

        if len(ids_to_delete) == 0:
            return []

        records_to_submit = []
        for r in _records(t.Operation.DELETE, ids_to_delete):
            self._validate_embedding_record(coll, r)
            records_to_submit.append(r)
        self._producer.submit_embeddings(coll["topic"], records_to_submit)

        self._product_telemetry_client.capture(
            CollectionDeleteEvent(
                collection_uuid=str(collection_id), delete_amount=len(ids_to_delete)
            )
        )
        return ids_to_delete

    @trace_method("SegmentAPI._count", OpenTelemetryGranularity.OPERATION)
    @override
    def _count(self, collection_id: UUID) -> int:
        add_attributes_to_current_span({"collection_id": collection_id})
        metadata_segment = self._manager.get_segment(collection_id, MetadataReader)
        return metadata_segment.count()

    @trace_method("SegmentAPI._query", OpenTelemetryGranularity.OPERATION)
    @override
    def _query(
        self,
        collection_id: UUID,
        query_embeddings: Embeddings,
        n_results: int = 10,
        where: Where = {},
        where_document: WhereDocument = {},
        include: Include = ["documents", "metadatas", "distances"],
    ) -> QueryResult:
        add_attributes_to_current_span(
            {
                "collection_id": collection_id,
                "n_results": n_results,
                "where": where,
            }
        )
        where = validate_where(where) if where is not None and len(where) > 0 else where
        where_document = (
            validate_where_document(where_document)
            if where_document is not None and len(where_document) > 0
            else where_document
        )

        allowed_ids = None

        coll = self._get_collection(collection_id)
        for embedding in query_embeddings:
            self._validate_dimension(coll, len(embedding), update=False)

        metadata_reader = self._manager.get_segment(collection_id, MetadataReader)

        if where or where_document:
            records = metadata_reader.get_metadata(
                where=where, where_document=where_document
            )
            allowed_ids = [r["id"] for r in records]

        query = t.VectorQuery(
            vectors=query_embeddings,
            k=n_results,
            allowed_ids=allowed_ids,
            include_embeddings="embeddings" in include,
            options=None,
        )

        vector_reader = self._manager.get_segment(collection_id, VectorReader)
        results = vector_reader.query_vectors(query)

        ids: List[List[str]] = []
        distances: List[List[float]] = []
        embeddings: List[List[Embedding]] = []
        documents: List[List[str]] = []
        metadatas: List[List[t.Metadata]] = []

        for result in results:
            ids.append([r["id"] for r in result])
            if "distances" in include:
                distances.append([r["distance"] for r in result])
            if "embeddings" in include:
                embeddings.append([cast(Embedding, r["embedding"]) for r in result])

        if "documents" in include or "metadatas" in include:
            all_ids: Set[str] = set()
            for id_list in ids:
                all_ids.update(id_list)
            records = metadata_reader.get_metadata(ids=list(all_ids))
            metadata_by_id = {r["id"]: r["metadata"] for r in records}
            for id_list in ids:
                # In the segment based architecture, it is possible for one segment
                # to have a record that another segment does not have. This results in
                # data inconsistency. For the case of the local segments and the
                # local segment manager, there is a case where a thread writes
                # a record to the vector segment but not the metadata segment.
                # Then a query'ing thread reads from the vector segment and
                # queries the metadata segment. The metadata segment does not have
                # the record. In this case we choose to return potentially
                # incorrect data in the form of None.
                metadata_list = [metadata_by_id.get(id, None) for id in id_list]
                if "metadatas" in include:
                    metadatas.append(_clean_metadatas(metadata_list))  # type: ignore
                if "documents" in include:
                    doc_list = [_doc(m) for m in metadata_list]
                    documents.append(doc_list)  # type: ignore

        query_amount = len(query_embeddings)
        self._product_telemetry_client.capture(
            CollectionQueryEvent(
                collection_uuid=str(collection_id),
                query_amount=query_amount,
                n_results=n_results,
                with_metadata_filter=query_amount if where is not None else 0,
                with_document_filter=query_amount if where_document is not None else 0,
                include_metadatas=query_amount if "metadatas" in include else 0,
                include_documents=query_amount if "documents" in include else 0,
                include_distances=query_amount if "distances" in include else 0,
            )
        )

        return QueryResult(
            ids=ids,
            distances=distances if distances else None,
            metadatas=metadatas if metadatas else None,
            embeddings=embeddings if embeddings else None,
            documents=documents if documents else None,
        )

    @trace_method("SegmentAPI._peek", OpenTelemetryGranularity.OPERATION)
    @override
    def _peek(self, collection_id: UUID, n: int = 10) -> GetResult:
        add_attributes_to_current_span({"collection_id": collection_id})
        return self._get(collection_id, limit=n)

    @override
    def get_version(self) -> str:
        return __version__

    @override
    def reset_state(self) -> None:
        self._collection_cache = {}

    @override
    def reset(self) -> bool:
        self._system.reset_state()
        return True

    @override
    def get_settings(self) -> Settings:
        return self._settings

    @property
    @override
    def max_batch_size(self) -> int:
        return self._producer.max_batch_size

    # TODO: This could potentially cause race conditions in a distributed version of the
    # system, since the cache is only local.
<<<<<<< HEAD
    # TODO: promote collection -> topic to a base class method so that it can be
    # used for channel assignment in the distributed version of the system.
    @trace_method("SegmentAPI._validate_embedding_record", OpenTelemetryGranularity.ALL)
=======
>>>>>>> 9d89b962
    def _validate_embedding_record(
        self, collection: t.Collection, record: t.SubmitEmbeddingRecord
    ) -> None:
        """Validate the dimension of an embedding record before submitting it to the system."""
        add_attributes_to_current_span({"collection_id": collection["id"]})
        if record["embedding"]:
            self._validate_dimension(collection, len(record["embedding"]), update=True)

    @trace_method("SegmentAPI._validate_dimension", OpenTelemetryGranularity.ALL)
    def _validate_dimension(
        self, collection: t.Collection, dim: int, update: bool
    ) -> None:
        """Validate that a collection supports records of the given dimension. If update
        is true, update the collection if the collection doesn't already have a
        dimension."""
        if collection["dimension"] is None:
            if update:
                id = collection["id"]
                self._sysdb.update_collection(id=id, dimension=dim)
                self._collection_cache[id]["dimension"] = dim
        elif collection["dimension"] != dim:
            raise InvalidDimensionException(
                f"Embedding dimension {dim} does not match collection dimensionality {collection['dimension']}"
            )
        else:
            return  # all is well

    @trace_method("SegmentAPI._get_collection", OpenTelemetryGranularity.ALL)
    def _get_collection(self, collection_id: UUID) -> t.Collection:
        """Read-through cache for collection data"""
        if collection_id not in self._collection_cache:
            collections = self._sysdb.get_collections(id=collection_id)
            if not collections:
                raise InvalidCollectionException(
                    f"Collection {collection_id} does not exist."
                )
            self._collection_cache[collection_id] = collections[0]
        return self._collection_cache[collection_id]


def _records(
    operation: t.Operation,
    ids: IDs,
    embeddings: Optional[Embeddings] = None,
    metadatas: Optional[Metadatas] = None,
    documents: Optional[Documents] = None,
) -> Generator[t.SubmitEmbeddingRecord, None, None]:
    """Convert parallel lists of embeddings, metadatas and documents to a sequence of
    SubmitEmbeddingRecords"""

    # Presumes that callers were invoked via  Collection model, which means
    # that we know that the embeddings, metadatas and documents have already been
    # normalized and are guaranteed to be consistently named lists.

    # TODO: Fix API types to make it explicit that they've already been normalized

    for i, id in enumerate(ids):
        metadata = None
        if metadatas:
            metadata = metadatas[i]

        if documents:
            document = documents[i]
            if metadata:
                metadata = {**metadata, "chroma:document": document}
            else:
                metadata = {"chroma:document": document}

        record = t.SubmitEmbeddingRecord(
            id=id,
            embedding=embeddings[i] if embeddings else None,
            encoding=t.ScalarEncoding.FLOAT32,  # Hardcode for now
            metadata=metadata,
            operation=operation,
        )
        yield record


def _doc(metadata: Optional[t.Metadata]) -> Optional[str]:
    """Retrieve the document (if any) from a Metadata map"""

    if metadata and "chroma:document" in metadata:
        return str(metadata["chroma:document"])
    return None


def _clean_metadatas(
    metadata: List[Optional[t.Metadata]],
) -> List[Optional[t.Metadata]]:
    """Remove any chroma-specific metadata keys that the client shouldn't see from a
    list of metadata maps."""
    return [_clean_metadata(m) for m in metadata]


def _clean_metadata(metadata: Optional[t.Metadata]) -> Optional[t.Metadata]:
    """Remove any chroma-specific metadata keys that the client shouldn't see from a
    metadata map."""
    if not metadata:
        return None
    result = {}
    for k, v in metadata.items():
        if not k.startswith("chroma:"):
            result[k] = v
    if len(result) == 0:
        return None
    return result<|MERGE_RESOLUTION|>--- conflicted
+++ resolved
@@ -84,14 +84,10 @@
     _sysdb: SysDB
     _manager: SegmentManager
     _producer: Producer
-<<<<<<< HEAD
     _product_telemetry_client: ProductTelemetryClient
     _opentelemetry_client: OpenTelemetryClient
     _tenant_id: str
     _topic_ns: str
-=======
-    _telemetry_client: Telemetry
->>>>>>> 9d89b962
     _collection_cache: Dict[UUID, t.Collection]
 
     def __init__(self, system: System):
@@ -127,14 +123,6 @@
         check_index_name(name)
 
         id = uuid4()
-<<<<<<< HEAD
-        coll = t.Collection(
-            id=id,
-            name=name,
-            metadata=metadata,
-            topic=self._topic(id),
-            dimension=None,
-=======
 
         coll, created = self._sysdb.create_collection(
             id=id,
@@ -142,20 +130,15 @@
             metadata=metadata,
             dimension=None,
             get_or_create=get_or_create,
->>>>>>> 9d89b962
-        )
-
-<<<<<<< HEAD
-        self._product_telemetry_client.capture(
-=======
+        )
+
         if created:
             segments = self._manager.create_segments(coll)
             for segment in segments:
                 self._sysdb.create_segment(segment)
 
         # TODO: This event doesn't capture the get_or_create case appropriately
-        self._telemetry_client.capture(
->>>>>>> 9d89b962
+        self._product_telemetry_client.capture(
             ClientCreateCollectionEvent(
                 collection_uuid=str(id),
                 embedding_function=embedding_function.__class__.__name__,
@@ -668,12 +651,9 @@
 
     # TODO: This could potentially cause race conditions in a distributed version of the
     # system, since the cache is only local.
-<<<<<<< HEAD
     # TODO: promote collection -> topic to a base class method so that it can be
     # used for channel assignment in the distributed version of the system.
     @trace_method("SegmentAPI._validate_embedding_record", OpenTelemetryGranularity.ALL)
-=======
->>>>>>> 9d89b962
     def _validate_embedding_record(
         self, collection: t.Collection, record: t.SubmitEmbeddingRecord
     ) -> None:
