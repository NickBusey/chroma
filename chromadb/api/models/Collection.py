--- conflicted
+++ resolved
@@ -187,13 +187,9 @@
             validate_where_document(where_document) if where_document else None
         )
         query_embeddings = (
-<<<<<<< HEAD
             validate_embeddings(maybe_cast_one_to_many(query_embeddings))
-            if query_embeddings
+            if query_embeddings is not None
             else None
-=======
-            maybe_cast_one_to_many(query_embeddings) if query_embeddings is not None else None
->>>>>>> 1b25a8fb
         )
         query_texts = maybe_cast_one_to_many(query_texts) if query_texts is not None else None
         include = validate_include(include, allow_distances=True)
