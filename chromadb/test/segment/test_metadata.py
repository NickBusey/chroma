--- conflicted
+++ resolved
@@ -4,8 +4,6 @@
 import pytest
 from typing import Generator, List, Callable, Iterator, Dict, Optional, Union, Sequence
 from chromadb.config import System, Settings
-from chromadb.db.base import ParameterValue, get_sql
-from chromadb.db.impl.sqlite import SqliteDB
 from chromadb.test.conftest import ProducerFn
 from chromadb.types import (
     SubmitEmbeddingRecord,
@@ -16,7 +14,6 @@
     SegmentScope,
     SeqId,
 )
-from pypika import Table
 from chromadb.ingest import Producer
 from chromadb.segment import MetadataReader
 import uuid
@@ -86,7 +83,6 @@
             encoding=ScalarEncoding.FLOAT32,
             metadata=metadata,
             operation=Operation.ADD,
-            collection_id=uuid.UUID(int=0),
         )
         return record
 
@@ -305,39 +301,16 @@
     result = segment.get_metadata(where_document={"$contains": "four two"})
     assert len(result) == 1
 
-    # Test not_contains
-    result = segment.get_metadata(where_document={"$not_contains": "four two"})
-    assert len(result) == len(
-        [i for i in range(1, 100) if "four two" not in _build_document(i)]
-    )
-
     # Test many results
     result = segment.get_metadata(where_document={"$contains": "zero"})
     assert len(result) == 9
 
-    # Test not_contains
-    result = segment.get_metadata(where_document={"$not_contains": "zero"})
-    assert len(result) == len(
-        [i for i in range(1, 100) if "zero" not in _build_document(i)]
-    )
-
     # test $and
     result = segment.get_metadata(
         where_document={"$and": [{"$contains": "four"}, {"$contains": "two"}]}
     )
     assert len(result) == 2
     assert set([r["id"] for r in result]) == {"embedding_42", "embedding_24"}
-
-    result = segment.get_metadata(
-        where_document={"$and": [{"$not_contains": "four"}, {"$not_contains": "two"}]}
-    )
-    assert len(result) == len(
-        [
-            i
-            for i in range(1, 100)
-            if "four" not in _build_document(i) and "two" not in _build_document(i)
-        ]
-    )
 
     # test $or
     result = segment.get_metadata(
@@ -348,17 +321,6 @@
     expected = set([f"embedding_{i}" for i in set(ones + zeros)])
     assert set([r["id"] for r in result]) == expected
 
-    result = segment.get_metadata(
-        where_document={"$or": [{"$not_contains": "zero"}, {"$not_contains": "one"}]}
-    )
-    assert len(result) == len(
-        [
-            i
-            for i in range(1, 100)
-            if "zero" not in _build_document(i) or "one" not in _build_document(i)
-        ]
-    )
-
     # test combo with where clause (negative case)
     result = segment.get_metadata(
         where={"int_key": {"$eq": 42}}, where_document={"$contains": "zero"}
@@ -404,7 +366,6 @@
         encoding=None,
         metadata=None,
         operation=Operation.DELETE,
-        collection_id=uuid.UUID(int=0),
     )
     max_id = produce_fns(producer, topic, (delete_embedding for _ in range(1)), 1)[1][
         -1
@@ -450,7 +411,6 @@
         embedding=None,
         encoding=None,
         operation=Operation.UPDATE,
-        collection_id=uuid.UUID(int=0),
     )
     max_id = producer.submit_embedding(topic, update_record)
     sync(segment, max_id)
@@ -480,7 +440,6 @@
         embedding=None,
         encoding=None,
         operation=Operation.UPSERT,
-        collection_id=uuid.UUID(int=0),
     )
     max_id = produce_fns(
         producer=producer,
@@ -520,7 +479,6 @@
         embedding=None,
         encoding=None,
         operation=op,
-        collection_id=uuid.UUID(int=0),
     )
     max_id = producer.submit_embedding(topic, update_record)
     sync(segment, max_id)
@@ -536,7 +494,6 @@
         embedding=None,
         encoding=None,
         operation=op,
-        collection_id=uuid.UUID(int=0),
     )
     max_id = producer.submit_embedding(topic, update_record)
     sync(segment, max_id)
@@ -554,7 +511,6 @@
         embedding=None,
         encoding=None,
         operation=op,
-        collection_id=uuid.UUID(int=0),
     )
     max_id = producer.submit_embedding(topic, update_record)
     sync(segment, max_id)
@@ -568,7 +524,6 @@
         embedding=None,
         encoding=None,
         operation=op,
-        collection_id=uuid.UUID(int=0),
     )
     max_id = producer.submit_embedding(topic, update_record)
     sync(segment, max_id)
@@ -578,32 +533,23 @@
     assert len(results) == 0
 
 
-<<<<<<< HEAD
 def test_limit(
-=======
-def test_delete_segment(
->>>>>>> 6b8ce6ce
     system: System,
     sample_embeddings: Iterator[SubmitEmbeddingRecord],
     produce_fns: ProducerFn,
 ) -> None:
     producer = system.instance(Producer)
     system.reset_state()
-<<<<<<< HEAD
 
     topic = str(segment_definition["topic"])
     max_id = produce_fns(producer, topic, sample_embeddings, 3)[1][-1]
 
     topic2 = str(segment_definition2["topic"])
     max_id2 = produce_fns(producer, topic2, sample_embeddings, 3)[1][-1]
-=======
-    topic = str(segment_definition["topic"])
->>>>>>> 6b8ce6ce
-
-    segment = SqliteMetadataSegment(system, segment_definition)
-    segment.start()
-
-<<<<<<< HEAD
+
+    segment = SqliteMetadataSegment(system, segment_definition)
+    segment.start()
+
     segment2 = SqliteMetadataSegment(system, segment_definition2)
     segment2.start()
 
@@ -628,29 +574,4 @@
 
     # if offset is more than number of results, return empty list
     res = segment.get_metadata(limit=3, offset=10)
-    assert len(res) == 0
-=======
-    embeddings, seq_ids = produce_fns(producer, topic, sample_embeddings, 10)
-    max_id = seq_ids[-1]
-
-    sync(segment, max_id)
-
-    assert segment.count() == 10
-    results = segment.get_metadata(ids=["embedding_0"])
-    assert_equiv_records(embeddings[:1], results)
-    _id = segment._id
-    segment.delete()
-    _db = system.instance(SqliteDB)
-    t = Table("embeddings")
-    q = (
-        _db.querybuilder()
-        .from_(t)
-        .select(t.id)
-        .where(t.segment_id == ParameterValue(_db.uuid_to_db(_id)))
-    )
-    sql, params = get_sql(q)
-    with _db.tx() as cur:
-        res = cur.execute(sql, params)
-        # assert that the segment is gone
-        assert len(res.fetchall()) == 0
->>>>>>> 6b8ce6ce
+    assert len(res) == 0