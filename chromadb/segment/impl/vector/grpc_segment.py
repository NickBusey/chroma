--- conflicted
+++ resolved
@@ -97,14 +97,6 @@
     def max_seqid(self) -> int:
         return 0
 
-<<<<<<< HEAD
-    @staticmethod
-    @override
-    def propagate_collection_metadata(metadata: Metadata) -> Optional[Metadata]:
-        # Great example of why language sharing is nice.
-        segment_metadata = PersistentHnswParams.extract(metadata)
-        return segment_metadata
-
     @staticmethod
     @override
     def configuration_from_collection_configuration(
@@ -118,8 +110,6 @@
             collection_configuration.get_parameter("hnsw_configuration").value,
         )
 
-=======
->>>>>>> a49db7bf
     @override
     def delete(self) -> None:
         raise NotImplementedError()