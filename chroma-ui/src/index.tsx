import React from 'react'
import ReactDOM from 'react-dom/client'
import './index.css'
import App from './App'
import reportWebVitals from './reportWebVitals'
import defaultTheme from './themes/defaultTheme'
import { BrowserRouter } from 'react-router-dom'

import { extendTheme, ChakraProvider, ColorModeScript } from '@chakra-ui/react'
import { Global, css } from '@emotion/react';

const GlobalStyles = css`
  /*
    This will hide the focus indicator if the element receives focus via the mouse,
    but it will still show up on keyboard focus.
  */
  .js-focus-visible :focus:not([data-focus-visible-added]) {
    outline: none;
    box-shadow: none;
  }
`
<<<<<<< HEAD
const root = ReactDOM.createRoot(
  document.getElementById('root') as HTMLElement
);

// wonderig why we render everything twice? it's intentional, but only happens in dev mode
// https://stackoverflow.com/questions/48846289/why-is-my-react-component-is-rendering-twice
=======

const root = ReactDOM.createRoot(document.getElementById('root') as HTMLElement)
>>>>>>> e3d768c6
root.render(
  // <React.StrictMode>
    <ChakraProvider theme={defaultTheme}>
      <Global styles={GlobalStyles} />
      <ColorModeScript initialColorMode="light" />
      <App />
    </ChakraProvider>
<<<<<<< HEAD
  // </React.StrictMode>
);
=======
  </React.StrictMode>
)
>>>>>>> e3d768c6

// If you want to start measuring performance in your app, pass a function
// to log results (for example: reportWebVitals(console.log))
// or send to an analytics endpoint. Learn more: https://bit.ly/CRA-vitals
reportWebVitals()<|MERGE_RESOLUTION|>--- conflicted
+++ resolved
@@ -19,31 +19,17 @@
     box-shadow: none;
   }
 `
-<<<<<<< HEAD
-const root = ReactDOM.createRoot(
-  document.getElementById('root') as HTMLElement
-);
-
-// wonderig why we render everything twice? it's intentional, but only happens in dev mode
-// https://stackoverflow.com/questions/48846289/why-is-my-react-component-is-rendering-twice
-=======
 
 const root = ReactDOM.createRoot(document.getElementById('root') as HTMLElement)
->>>>>>> e3d768c6
 root.render(
-  // <React.StrictMode>
+  <React.StrictMode>
     <ChakraProvider theme={defaultTheme}>
       <Global styles={GlobalStyles} />
       <ColorModeScript initialColorMode="light" />
       <App />
     </ChakraProvider>
-<<<<<<< HEAD
-  // </React.StrictMode>
-);
-=======
   </React.StrictMode>
 )
->>>>>>> e3d768c6
 
 // If you want to start measuring performance in your app, pass a function
 // to log results (for example: reportWebVitals(console.log))
